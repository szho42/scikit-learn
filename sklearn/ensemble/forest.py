"""Forest of trees-based ensemble methods

Those methods include random forests and extremely randomized trees.

The module structure is the following:

- The ``BaseForest`` base class implements a common ``fit`` method for all
  the estimators in the module. The ``fit`` method of the base ``Forest``
  class calls the ``fit`` method of each sub-estimator on random samples
  (with replacement, a.k.a. bootstrap) of the training set.

  The init of the sub-estimator is further delegated to the
  ``BaseEnsemble`` constructor.

- The ``ForestClassifier`` and ``ForestRegressor`` base classes further
  implement the prediction logic by computing an average of the predicted
  outcomes of the sub-estimators.

- The ``RandomForestClassifier`` and ``RandomForestRegressor`` derived
  classes provide the user with concrete implementations of
  the forest ensemble method using classical, deterministic
  ``DecisionTreeClassifier`` and ``DecisionTreeRegressor`` as
  sub-estimator implementations.

- The ``ExtraTreesClassifier`` and ``ExtraTreesRegressor`` derived
  classes provide the user with concrete implementations of the
  forest ensemble method using the extremly randomized trees
  ``ExtraTreeClassifier`` and ``ExtraTreeRegressor`` as
  sub-estimator implementations.

Single and multi-output problems are both handled.

"""

# Authors: Gilles Louppe, Brian Holt
# License: BSD 3

from __future__ import division

import itertools
import numpy as np
from warnings import warn
from abc import ABCMeta, abstractmethod

from ..base import ClassifierMixin, RegressorMixin
from ..externals.joblib import Parallel, delayed, cpu_count
from ..feature_selection.selector_mixin import SelectorMixin
from ..metrics import r2_score
from ..preprocessing import OneHotEncoder
from ..tree import (DecisionTreeClassifier, DecisionTreeRegressor,
                    ExtraTreeClassifier, ExtraTreeRegressor)
from ..tree._tree import DTYPE, DOUBLE
from ..utils import array2d, check_random_state, check_arrays, safe_asarray
from ..utils.fixes import bincount

from .base import BaseEnsemble

__all__ = ["RandomForestClassifier",
           "RandomForestRegressor",
           "ExtraTreesClassifier",
           "ExtraTreesRegressor"]

MAX_INT = np.iinfo(np.int32).max


def _parallel_build_trees(n_trees, forest, X, y, sample_weight,
                          sample_mask, X_argsorted, seed, verbose):
    """Private function used to build a batch of trees within a job."""
    random_state = check_random_state(seed)
    trees = []

    for i in xrange(n_trees):
        if verbose > 1:
            print("building tree %d of %d" % (i + 1, n_trees))
        seed = random_state.randint(MAX_INT)

        tree = forest._make_estimator(append=False)
        tree.set_params(compute_importances=forest.compute_importances)
        tree.set_params(random_state=check_random_state(seed))

        if forest.bootstrap:
            n_samples = X.shape[0]
            if sample_weight is None:
                curr_sample_weight = np.ones((n_samples,), dtype=np.float64)
            else:
                curr_sample_weight = sample_weight.copy()

            indices = random_state.randint(0, n_samples, n_samples)
            sample_counts = bincount(indices, minlength=n_samples)

            curr_sample_weight *= sample_counts
            curr_sample_mask = sample_mask.copy()
            curr_sample_mask[sample_counts == 0] = False

            tree.fit(X, y,
                     sample_weight=curr_sample_weight,
                     sample_mask=curr_sample_mask,
                     X_argsorted=X_argsorted,
                     check_input=False)

            tree.indices_ = curr_sample_mask

        else:
            tree.fit(X, y,
                     sample_weight=sample_weight,
                     sample_mask=sample_mask,
                     X_argsorted=X_argsorted,
                     check_input=False)

        trees.append(tree)

    return trees


def _parallel_predict_proba(trees, X, n_classes, n_outputs):
    """Private function used to compute a batch of predictions within a job."""
    n_samples = X.shape[0]

    if n_outputs == 1:
        proba = np.zeros((n_samples, n_classes))

        for tree in trees:
            proba_tree = tree.predict_proba(X)

            if n_classes == tree.n_classes_:
                proba += proba_tree

            else:
                for j, c in enumerate(tree.classes_):
                    proba[:, c] += proba_tree[:, j]

    else:
        proba = []

        for k in xrange(n_outputs):
            proba.append(np.zeros((n_samples, n_classes[k])))

        for tree in trees:
            proba_tree = tree.predict_proba(X)

            for k in xrange(n_outputs):
                if n_classes[k] == tree.n_classes_[k]:
                    proba[k] += proba_tree[k]

                else:
                    for j, c in enumerate(tree.classes_[k]):
                        proba[k][:, c] += proba_tree[k][:, j]

    return proba


def _parallel_predict_regression(trees, X):
    """Private function used to compute a batch of predictions within a job."""
    return sum(tree.predict(X) for tree in trees)


def _partition_trees(forest):
    """Private function used to partition trees between jobs."""
    # Compute the number of jobs
    if forest.n_jobs == -1:
        n_jobs = min(cpu_count(), forest.n_estimators)

    else:
        n_jobs = min(forest.n_jobs, forest.n_estimators)

    # Partition trees between jobs
    n_trees = [forest.n_estimators // n_jobs] * n_jobs

    for i in xrange(forest.n_estimators % n_jobs):
        n_trees[i] += 1

    starts = [0] * (n_jobs + 1)

    for i in xrange(1, n_jobs + 1):
        starts[i] = starts[i - 1] + n_trees[i - 1]

    return n_jobs, n_trees, starts


def _parallel_X_argsort(X):
    """Private function used to sort the features of X."""
    return np.asarray(np.argsort(X.T, axis=1).T, dtype=np.int32, order="F")


def _partition_features(forest, n_total_features):
    """Private function used to partition features between jobs."""
    # Compute the number of jobs
    if forest.n_jobs == -1:
        n_jobs = min(cpu_count(), n_total_features)

    else:
        n_jobs = min(forest.n_jobs, n_total_features)

    # Partition features between jobs
    n_features = [n_total_features // n_jobs] * n_jobs

    for i in xrange(n_total_features % n_jobs):
        n_features[i] += 1

    starts = [0] * (n_jobs + 1)

    for i in xrange(1, n_jobs + 1):
        starts[i] = starts[i - 1] + n_features[i - 1]

    return n_jobs, n_features, starts


class BaseForest(BaseEnsemble, SelectorMixin):
    """Base class for forests of trees.

    Warning: This class should not be used directly. Use derived classes
    instead.
    """
    __metaclass__ = ABCMeta

    @abstractmethod
    def __init__(self,
                 base_estimator,
                 n_estimators=10,
                 estimator_params=tuple(),
                 bootstrap=False,
                 compute_importances=False,
                 oob_score=False,
                 n_jobs=1,
                 random_state=None,
                 verbose=0):
        super(BaseForest, self).__init__(
            base_estimator=base_estimator,
            n_estimators=n_estimators,
            estimator_params=estimator_params)

        self.bootstrap = bootstrap
        self.compute_importances = compute_importances
        self.oob_score = oob_score
        self.n_jobs = n_jobs
        self.random_state = random_state

        self.n_features_ = None
        self.n_outputs_ = None
        self.classes_ = None
        self.n_classes_ = None
        self.feature_importances_ = None

        self.verbose = verbose

    def apply(self, X):
        """Apply trees in the forest to X, return leaf indices.

        Parameters
        ----------
        X : array-like, shape = [n_samples, n_features]
            Input data.

        Returns
        -------
        X_leaves : array_like, shape = [n_samples, n_estimators]
            For each datapoint x in X and for each tree in the forest,
            return the index of the leaf x ends up in.
        """
        X = array2d(X, dtype=np.float32, order='C')
        return np.array([est.tree_.apply(X) for est in self.estimators_]).T

    def fit(self, X, y, sample_weight=None):
        """Build a forest of trees from the training set (X, y).

        Parameters
        ----------
        X : array-like of shape = [n_samples, n_features]
            The training input samples.

        y : array-like, shape = [n_samples] or [n_samples, n_outputs]
            The target values (integers that correspond to classes in
            classification, real numbers in regression).

        sample_weight : array-like, shape = [n_samples] or None
            Sample weights. If None, then samples are equally weighted. Splits
            that would create child nodes with net zero or negative weight are
            ignored while searching for a split in each node. In the case of
            classification, splits are also ignored if they would result in any
            single class carrying a negative weight in either child node.

        Returns
        -------
        self : object
            Returns self.
        """
        random_state = check_random_state(self.random_state)

        # Precompute some data
        X, y = check_arrays(X, y, sparse_format="dense")
        if (getattr(X, "dtype", None) != DTYPE or
                X.ndim != 2 or
                not X.flags.fortran):
            X = array2d(X, dtype=DTYPE, order="F")

        n_samples, self.n_features_ = X.shape

        if not self.bootstrap and self.oob_score:
            raise ValueError("Out of bag estimation only available"
                             " if bootstrap=True")

        sample_mask = np.ones((n_samples,), dtype=np.bool)

        n_jobs, _, starts = _partition_features(self, self.n_features_)

        all_X_argsorted = Parallel(n_jobs=n_jobs, verbose=self.verbose)(
            delayed(_parallel_X_argsort)(
                X[:, starts[i]:starts[i + 1]])
            for i in xrange(n_jobs))

        X_argsorted = np.asfortranarray(np.hstack(all_X_argsorted))

        y = np.atleast_1d(y)
        if y.ndim == 1:
            # reshape is necessary to preserve the data contiguity against vs
            # [:, np.newaxis] that does not.
            y = np.reshape(y, (-1, 1))

        self.n_outputs_ = y.shape[1]

        if isinstance(self.base_estimator, ClassifierMixin):
            y = np.copy(y)

            if self.n_outputs_ == 1:
                self.classes_ = np.unique(y)
                self.n_classes_ = len(self.classes_)

            else:
                self.classes_ = []
                self.n_classes_ = []

                for k in xrange(self.n_outputs_):
                    unique = np.unique(y[:, k])
                    self.classes_.append(unique)
                    self.n_classes_.append(unique.shape[0])
                    y[:, k] = np.searchsorted(unique, y[:, k])

        else:
            if self.n_outputs_ == 1:
                self.classes_ = None
                self.n_classes_ = 1

            else:
                self.classes_ = [None] * self.n_outputs_
                self.n_classes_ = [1] * self.n_outputs_

        if getattr(y, "dtype", None) != DOUBLE or not y.flags.contiguous:
            y = np.ascontiguousarray(y, dtype=DOUBLE)

        # Assign chunk of trees to jobs
        n_jobs, n_trees, _ = _partition_trees(self)

        # Parallel loop
        all_trees = Parallel(n_jobs=n_jobs, verbose=self.verbose)(
            delayed(_parallel_build_trees)(
                n_trees[i],
                self,
                X,
                y,
                sample_weight,
                sample_mask,
                X_argsorted,
                random_state.randint(MAX_INT),
                verbose=self.verbose)
            for i in xrange(n_jobs))

        # Reduce
        self.estimators_ = [tree for tree in itertools.chain(*all_trees)]

        # Calculate out of bag predictions and score
        if self.oob_score:
            if isinstance(self, ClassifierMixin):
                self.oob_decision_function_ = []
                self.oob_score_ = 0.0
                n_classes_ = self.n_classes_
                classes_ = self.classes_

                if self.n_outputs_ == 1:
                    n_classes_ = [n_classes_]
                    classes_ = [classes_]

                predictions = []

                for k in xrange(self.n_outputs_):
                    predictions.append(np.zeros((n_samples,
                                                 n_classes_[k])))

                for estimator in self.estimators_:
                    mask = np.ones(n_samples, dtype=np.bool)
                    mask[estimator.indices_] = False
                    p_estimator = estimator.predict_proba(X[mask, :])

                    if self.n_outputs_ == 1:
                        p_estimator = [p_estimator]

                    for k in xrange(self.n_outputs_):
                        predictions[k][mask, :] += p_estimator[k]

                for k in xrange(self.n_outputs_):
                    if (predictions[k].sum(axis=1) == 0).any():
                        warn("Some inputs do not have OOB scores. "
                             "This probably means too few trees were used "
                             "to compute any reliable oob estimates.")

                    decision = (predictions[k] /
                                predictions[k].sum(axis=1)[:, np.newaxis])
                    self.oob_decision_function_.append(decision)
                    self.oob_score_ += np.mean(
                        (y[:, k] == classes_[k].take(
                            np.argmax(predictions[k], axis=1),
                            axis=0)))

                if self.n_outputs_ == 1:
                    self.oob_decision_function_ = \
                        self.oob_decision_function_[0]

                self.oob_score_ /= self.n_outputs_

            else:
                # Regression:
                predictions = np.zeros((n_samples, self.n_outputs_))
                n_predictions = np.zeros((n_samples, self.n_outputs_))

                for estimator in self.estimators_:
                    mask = np.ones(n_samples, dtype=np.bool)
                    mask[estimator.indices_] = False
                    p_estimator = estimator.predict(X[mask, :])

                    if self.n_outputs_ == 1:
                        p_estimator = p_estimator[:, np.newaxis]

                    predictions[mask, :] += p_estimator
                    n_predictions[mask, :] += 1

                if (n_predictions == 0).any():
                    warn("Some inputs do not have OOB scores. "
                         "This probably means too few trees were used "
                         "to compute any reliable oob estimates.")
                    n_predictions[n_predictions == 0] = 1

                predictions /= n_predictions
                self.oob_prediction_ = predictions

                if self.n_outputs_ == 1:
                    self.oob_prediction_ = \
                        self.oob_prediction_.reshape((n_samples, ))

                self.oob_score_ = 0.0

                for k in xrange(self.n_outputs_):
                    self.oob_score_ += r2_score(y[:, k],
                                                predictions[:, k])

                self.oob_score_ /= self.n_outputs_

        # Sum the importances
        if self.compute_importances:
            self.feature_importances_ = \
                sum(tree.feature_importances_ for tree in self.estimators_) \
                / self.n_estimators

        return self


class ForestClassifier(BaseForest, ClassifierMixin):
    """Base class for forest of trees-based classifiers.

    Warning: This class should not be used directly. Use derived classes
    instead.
    """
    __metaclass__ = ABCMeta

    @abstractmethod
    def __init__(self,
                 base_estimator,
                 n_estimators=10,
                 estimator_params=tuple(),
                 bootstrap=False,
                 compute_importances=False,
                 oob_score=False,
                 n_jobs=1,
                 random_state=None,
                 verbose=0):

        super(ForestClassifier, self).__init__(
            base_estimator,
            n_estimators=n_estimators,
            estimator_params=estimator_params,
            bootstrap=bootstrap,
            compute_importances=compute_importances,
            oob_score=oob_score,
            n_jobs=n_jobs,
            random_state=random_state,
            verbose=verbose)

    def predict(self, X):
        """Predict class for X.

        The predicted class of an input sample is computed as the majority
        prediction of the trees in the forest.

        Parameters
        ----------
        X : array-like of shape = [n_samples, n_features]
            The input samples.

        Returns
        -------
        y : array of shape = [n_samples] or [n_samples, n_outputs]
            The predicted classes.
        """
        n_samples = len(X)
        proba = self.predict_proba(X)

        if self.n_outputs_ == 1:
            return self.classes_.take(np.argmax(proba, axis=1), axis=0)

        else:
            predictions = np.zeros((n_samples, self.n_outputs_))

            for k in xrange(self.n_outputs_):
                predictions[:, k] = self.classes_[k].take(np.argmax(proba[k],
                                                                    axis=1),
                                                          axis=0)

            return predictions

    def predict_proba(self, X):
        """Predict class probabilities for X.

        The predicted class probabilities of an input sample is computed as
        the mean predicted class probabilities of the trees in the forest.

        Parameters
        ----------
        X : array-like of shape = [n_samples, n_features]
            The input samples.

        Returns
        -------
        p : array of shape = [n_samples, n_classes], or a list of n_outputs
            such arrays if n_outputs > 1.
            The class probabilities of the input samples. Classes are
            ordered by arithmetical order.
        """
        # Check data
        if getattr(X, "dtype", None) != DTYPE or X.ndim != 2:
            X = array2d(X, dtype=DTYPE)

        # Assign chunk of trees to jobs
        n_jobs, n_trees, starts = _partition_trees(self)

        # Parallel loop
        all_proba = Parallel(n_jobs=n_jobs, verbose=self.verbose)(
            delayed(_parallel_predict_proba)(
                self.estimators_[starts[i]:starts[i + 1]],
                X,
                self.n_classes_,
                self.n_outputs_)
            for i in xrange(n_jobs))

        # Reduce
<<<<<<< HEAD
        p = all_p[0]

        for j in xrange(1, len(all_p)):
            for k in xrange(self.n_outputs_):
                p[k] += all_p[j][k]

        for k in xrange(self.n_outputs_):
            p[k] /= self.n_estimators
=======
        proba = all_proba[0]
>>>>>>> 86e8b0d2

        if self.n_outputs_ == 1:
            for j in xrange(1, len(all_proba)):
                proba += all_proba[j]

            proba /= self.n_estimators

        else:
            for j in xrange(1, len(all_proba)):
                for k in xrange(self.n_outputs_):
                    proba[k] += all_proba[j][k]

            for k in xrange(self.n_outputs_):
                proba[k] /= self.n_estimators

        return proba

    def predict_log_proba(self, X):
        """Predict class log-probabilities for X.

        The predicted class log-probabilities of an input sample is computed as
        the mean predicted class log-probabilities of the trees in the forest.

        Parameters
        ----------
        X : array-like of shape = [n_samples, n_features]
            The input samples.

        Returns
        -------
        p : array of shape = [n_samples, n_classes], or a list of n_outputs
            such arrays if n_outputs > 1.
            The class log-probabilities of the input samples. Classes are
            ordered by arithmetical order.
        """
        proba = self.predict_proba(X)

        if self.n_outputs_ == 1:
            return np.log(proba)

        else:
            for k in xrange(self.n_outputs_):
                proba[k] = np.log(proba[k])

            return proba


class ForestRegressor(BaseForest, RegressorMixin):
    """Base class for forest of trees-based regressors.

    Warning: This class should not be used directly. Use derived classes
    instead.
    """
    __metaclass__ = ABCMeta

    @abstractmethod
    def __init__(self,
                 base_estimator,
                 n_estimators=10,
                 estimator_params=tuple(),
                 bootstrap=False,
                 compute_importances=False,
                 oob_score=False,
                 n_jobs=1,
                 random_state=None,
                 verbose=0):
        super(ForestRegressor, self).__init__(
            base_estimator,
            n_estimators=n_estimators,
            estimator_params=estimator_params,
            bootstrap=bootstrap,
            compute_importances=compute_importances,
            oob_score=oob_score,
            n_jobs=n_jobs,
            random_state=random_state,
            verbose=verbose)

    def predict(self, X):
        """Predict regression target for X.

        The predicted regression target of an input sample is computed as the
        mean predicted regression targets of the trees in the forest.

        Parameters
        ----------
        X : array-like of shape = [n_samples, n_features]
            The input samples.

        Returns
        -------
        y: array of shape = [n_samples] or [n_samples, n_outputs]
            The predicted values.
        """
        # Check data
        if getattr(X, "dtype", None) != DTYPE or X.ndim != 2:
            X = array2d(X, dtype=DTYPE)

        # Assign chunk of trees to jobs
        n_jobs, n_trees, starts = _partition_trees(self)

        # Parallel loop
        all_y_hat = Parallel(n_jobs=n_jobs, verbose=self.verbose)(
            delayed(_parallel_predict_regression)(
                self.estimators_[starts[i]:starts[i + 1]], X)
            for i in xrange(n_jobs))

        # Reduce
        y_hat = sum(all_y_hat) / self.n_estimators

        return y_hat


class RandomForestClassifier(ForestClassifier):
    """A random forest classifier.

    A random forest is a meta estimator that fits a number of classifical
    decision trees on various sub-samples of the dataset and use averaging
    to improve the predictive accuracy and control over-fitting.

    Parameters
    ----------
    n_estimators : integer, optional (default=10)
        The number of trees in the forest.

    criterion : string, optional (default="gini")
        The function to measure the quality of a split. Supported criteria are
        "gini" for the Gini impurity and "entropy" for the information gain.
        Note: this parameter is tree-specific.

    max_features : int, string or None, optional (default="auto")
        The number of features to consider when looking for the best split:
          - If "auto", then `max_features=sqrt(n_features)` on
            classification tasks and `max_features=n_features` on regression
            problems.
          - If "sqrt", then `max_features=sqrt(n_features)`.
          - If "log2", then `max_features=log2(n_features)`.
          - If None, then `max_features=n_features`.

        Note: this parameter is tree-specific.

    max_depth : integer or None, optional (default=None)
        The maximum depth of the tree. If None, then nodes are expanded until
        all leaves are pure or until all leaves contain less than
        min_samples_split samples.
        Note: this parameter is tree-specific.

    min_samples_split : integer, optional (default=2)
        The minimum number of samples required to split an internal node.
        Note: this parameter is tree-specific.

    min_samples_leaf : integer, optional (default=1)
        The minimum number of samples in newly created leaves.  A split is
        discarded if after the split, one of the leaves would contain less then
        ``min_samples_leaf`` samples.
        Note: this parameter is tree-specific.

    min_density : float, optional (default=0.1)
        This parameter controls a trade-off in an optimization heuristic. It
        controls the minimum density of the `sample_mask` (i.e. the
        fraction of samples in the mask). If the density falls below this
        threshold the mask is recomputed and the input data is packed
        which results in data copying.  If `min_density` equals to one,
        the partitions are always represented as copies of the original
        data. Otherwise, partitions are represented as bit masks (aka
        sample masks).
        Note: this parameter is tree-specific.

    bootstrap : boolean, optional (default=True)
        Whether bootstrap samples are used when building trees.

    compute_importances : boolean, optional (default=True)
        Whether feature importances are computed and stored into the
        ``feature_importances_`` attribute when calling fit.

    oob_score : bool
        Whether to use out-of-bag samples to estimate
        the generalization error.

    n_jobs : integer, optional (default=1)
        The number of jobs to run in parallel. If -1, then the number of jobs
        is set to the number of cores.

    random_state : int, RandomState instance or None, optional (default=None)
        If int, random_state is the seed used by the random number generator;
        If RandomState instance, random_state is the random number generator;
        If None, the random number generator is the RandomState instance used
        by `np.random`.

    verbose : int, optional (default=0)
        Controls the verbosity of the tree building process.

    Attributes
    ----------
    `estimators_`: list of DecisionTreeClassifier
        The collection of fitted sub-estimators.

    `classes_`: array of shape = [n_classes] or a list of such arrays
        The classes labels (single output problem), or a list of arrays of
        class labels (multi-output problem).

    `n_classes_`: int or list
        The number of classes (single output problem), or a list containing the
        number of classes for each output (multi-output problem).

    `feature_importances_` : array of shape = [n_features]
        The feature importances (the higher, the more important the feature).

    `oob_score_` : float
        Score of the training dataset obtained using an out-of-bag estimate.

    `oob_decision_function_` : array of shape = [n_samples, n_classes]
        Decision function computed with out-of-bag estimate on the training
        set.

    References
    ----------

    .. [1] L. Breiman, "Random Forests", Machine Learning, 45(1), 5-32, 2001.

    See also
    --------
    DecisionTreeClassifier, ExtraTreesClassifier
    """
    def __init__(self,
                 n_estimators=10,
                 criterion="gini",
                 max_depth=None,
                 min_samples_split=2,
                 min_samples_leaf=1,
                 min_density=0.1,
                 max_features="auto",
                 bootstrap=True,
                 compute_importances=False,
                 oob_score=False,
                 n_jobs=1,
                 random_state=None,
                 verbose=0):
        super(RandomForestClassifier, self).__init__(
            base_estimator=DecisionTreeClassifier(),
            n_estimators=n_estimators,
            estimator_params=("criterion", "max_depth", "min_samples_split",
                              "min_samples_leaf", "min_density",
                              "max_features", "random_state"),
            bootstrap=bootstrap,
            compute_importances=compute_importances,
            oob_score=oob_score,
            n_jobs=n_jobs,
            random_state=random_state,
            verbose=verbose)

        self.criterion = criterion
        self.max_depth = max_depth
        self.min_samples_split = min_samples_split
        self.min_samples_leaf = min_samples_leaf
        self.min_density = min_density
        self.max_features = max_features


class RandomForestRegressor(ForestRegressor):
    """A random forest regressor.

    A random forest is a meta estimator that fits a number of classifical
    decision trees on various sub-samples of the dataset and use averaging
    to improve the predictive accuracy and control over-fitting.

    Parameters
    ----------
    n_estimators : integer, optional (default=10)
        The number of trees in the forest.

    criterion : string, optional (default="mse")
        The function to measure the quality of a split. The only supported
        criterion is "mse" for the mean squared error.
        Note: this parameter is tree-specific.

    max_features : int, string or None, optional (default="auto")
        The number of features to consider when looking for the best split:
          - If "auto", then `max_features=sqrt(n_features)` on
            classification tasks and `max_features=n_features`
            on regression problems.
          - If "sqrt", then `max_features=sqrt(n_features)`.
          - If "log2", then `max_features=log2(n_features)`.
          - If None, then `max_features=n_features`.

        Note: this parameter is tree-specific.

    max_depth : integer or None, optional (default=None)
        The maximum depth of the tree. If None, then nodes are expanded until
        all leaves are pure or until all leaves contain less than
        min_samples_split samples.
        Note: this parameter is tree-specific.

    min_samples_split : integer, optional (default=2)
        The minimum number of samples required to split an internal node.
        Note: this parameter is tree-specific.

    min_samples_leaf : integer, optional (default=1)
        The minimum number of samples in newly created leaves.  A split is
        discarded if after the split, one of the leaves would contain less then
        ``min_samples_leaf`` samples.
        Note: this parameter is tree-specific.

    min_density : float, optional (default=0.1)
        This parameter controls a trade-off in an optimization heuristic. It
        controls the minimum density of the `sample_mask` (i.e. the
        fraction of samples in the mask). If the density falls below this
        threshold the mask is recomputed and the input data is packed
        which results in data copying.  If `min_density` equals to one,
        the partitions are always represented as copies of the original
        data. Otherwise, partitions are represented as bit masks (aka
        sample masks).
        Note: this parameter is tree-specific.

    bootstrap : boolean, optional (default=True)
        Whether bootstrap samples are used when building trees.

    compute_importances : boolean, optional (default=True)
        Whether feature importances are computed and stored into the
        ``feature_importances_`` attribute when calling fit.

    oob_score : bool
        whether to use out-of-bag samples to estimate
        the generalization error.

    n_jobs : integer, optional (default=1)
        The number of jobs to run in parallel. If -1, then the number of jobs
        is set to the number of cores.

    random_state : int, RandomState instance or None, optional (default=None)
        If int, random_state is the seed used by the random number generator;
        If RandomState instance, random_state is the random number generator;
        If None, the random number generator is the RandomState instance used
        by `np.random`.

    verbose : int, optional (default=0)
        Controls the verbosity of the tree building process.

    Attributes
    ----------
    `estimators_`: list of DecisionTreeRegressor
        The collection of fitted sub-estimators.

    `feature_importances_` : array of shape = [n_features]
        The feature mportances (the higher, the more important the feature).

    `oob_score_` : float
        Score of the training dataset obtained using an out-of-bag estimate.

    `oob_prediction_` : array of shape = [n_samples]
        Prediction computed with out-of-bag estimate on the training set.

    References
    ----------

    .. [1] L. Breiman, "Random Forests", Machine Learning, 45(1), 5-32, 2001.

    See also
    --------
    DecisionTreeRegressor, ExtraTreesRegressor
    """
    def __init__(self,
                 n_estimators=10,
                 criterion="mse",
                 max_depth=None,
                 min_samples_split=2,
                 min_samples_leaf=1,
                 min_density=0.1,
                 max_features="auto",
                 bootstrap=True,
                 compute_importances=False,
                 oob_score=False,
                 n_jobs=1,
                 random_state=None,
                 verbose=0):
        super(RandomForestRegressor, self).__init__(
            base_estimator=DecisionTreeRegressor(),
            n_estimators=n_estimators,
            estimator_params=("criterion", "max_depth", "min_samples_split",
                              "min_samples_leaf", "min_density",
                              "max_features", "random_state"),
            bootstrap=bootstrap,
            compute_importances=compute_importances,
            oob_score=oob_score,
            n_jobs=n_jobs,
            random_state=random_state,
            verbose=verbose)

        self.criterion = criterion
        self.max_depth = max_depth
        self.min_samples_split = min_samples_split
        self.min_samples_leaf = min_samples_leaf
        self.min_density = min_density
        self.max_features = max_features


class ExtraTreesClassifier(ForestClassifier):
    """An extra-trees classifier.

    This class implements a meta estimator that fits a number of
    randomized decision trees (a.k.a. extra-trees) on various sub-samples
    of the dataset and use averaging to improve the predictive accuracy
    and control over-fitting.

    Parameters
    ----------
    n_estimators : integer, optional (default=10)
        The number of trees in the forest.

    criterion : string, optional (default="gini")
        The function to measure the quality of a split. Supported criteria are
        "gini" for the Gini impurity and "entropy" for the information gain.
        Note: this parameter is tree-specific.

    max_features : int, string or None, optional (default="auto")
        The number of features to consider when looking for the best split.
          - If "auto", then `max_features=sqrt(n_features)` on
            classification tasks and `max_features=n_features`
            on regression problems.
          - If "sqrt", then `max_features=sqrt(n_features)`.
          - If "log2", then `max_features=log2(n_features)`.
          - If None, then `max_features=n_features`.

        Note: this parameter is tree-specific.

    max_depth : integer or None, optional (default=None)
        The maximum depth of the tree. If None, then nodes are expanded until
        all leaves are pure or until all leaves contain less than
        min_samples_split samples.
        Note: this parameter is tree-specific.

    min_samples_split : integer, optional (default=2)
        The minimum number of samples required to split an internal node.
        Note: this parameter is tree-specific.

    min_samples_leaf : integer, optional (default=1)
        The minimum number of samples in newly created leaves.  A split is
        discarded if after the split, one of the leaves would contain less then
        ``min_samples_leaf`` samples.
        Note: this parameter is tree-specific.

    min_density : float, optional (default=0.1)
        This parameter controls a trade-off in an optimization heuristic. It
        controls the minimum density of the `sample_mask` (i.e. the
        fraction of samples in the mask). If the density falls below this
        threshold the mask is recomputed and the input data is packed
        which results in data copying.  If `min_density` equals to one,
        the partitions are always represented as copies of the original
        data. Otherwise, partitions are represented as bit masks (aka
        sample masks).
        Note: this parameter is tree-specific.

    bootstrap : boolean, optional (default=False)
        Whether bootstrap samples are used when building trees.

    compute_importances : boolean, optional (default=True)
        Whether feature importances are computed and stored into the
        ``feature_importances_`` attribute when calling fit.

    oob_score : bool
        Whether to use out-of-bag samples to estimate
        the generalization error.

    n_jobs : integer, optional (default=1)
        The number of jobs to run in parallel. If -1, then the number of jobs
        is set to the number of cores.

    random_state : int, RandomState instance or None, optional (default=None)
        If int, random_state is the seed used by the random number generator;
        If RandomState instance, random_state is the random number generator;
        If None, the random number generator is the RandomState instance used
        by `np.random`.

    verbose : int, optional (default=0)
        Controls the verbosity of the tree building process.

    Attributes
    ----------
    `estimators_`: list of DecisionTreeClassifier
        The collection of fitted sub-estimators.

    `classes_`: array of shape = [n_classes] or a list of such arrays
        The classes labels (single output problem), or a list of arrays of
        class labels (multi-output problem).

    `n_classes_`: int or list
        The number of classes (single output problem), or a list containing the
        number of classes for each output (multi-output problem).

    `feature_importances_` : array of shape = [n_features]
        The feature mportances (the higher, the more important the feature).

    `oob_score_` : float
        Score of the training dataset obtained using an out-of-bag estimate.

    `oob_decision_function_` : array of shape = [n_samples, n_classes]
        Decision function computed with out-of-bag estimate on the training
        set.

    References
    ----------

    .. [1] P. Geurts, D. Ernst., and L. Wehenkel, "Extremely randomized trees",
           Machine Learning, 63(1), 3-42, 2006.

    See also
    --------
    sklearn.tree.ExtraTreeClassifier : Base classifier for this ensemble.
    RandomForestClassifier : Ensemble Classifier based on trees with optimal
        splits.
    """
    def __init__(self,
                 n_estimators=10,
                 criterion="gini",
                 max_depth=None,
                 min_samples_split=2,
                 min_samples_leaf=1,
                 min_density=0.1,
                 max_features="auto",
                 bootstrap=False,
                 compute_importances=False,
                 oob_score=False,
                 n_jobs=1,
                 random_state=None,
                 verbose=0):
        super(ExtraTreesClassifier, self).__init__(
            base_estimator=ExtraTreeClassifier(),
            n_estimators=n_estimators,
            estimator_params=("criterion", "max_depth", "min_samples_split",
                              "min_samples_leaf", "min_density",
                              "max_features", "random_state"),
            bootstrap=bootstrap,
            compute_importances=compute_importances,
            oob_score=oob_score,
            n_jobs=n_jobs,
            random_state=random_state,
            verbose=verbose)

        self.criterion = criterion
        self.max_depth = max_depth
        self.min_samples_split = min_samples_split
        self.min_samples_leaf = min_samples_leaf
        self.min_density = min_density
        self.max_features = max_features


class ExtraTreesRegressor(ForestRegressor):
    """An extra-trees regressor.

    This class implements a meta estimator that fits a number of
    randomized decision trees (a.k.a. extra-trees) on various sub-samples
    of the dataset and use averaging to improve the predictive accuracy
    and control over-fitting.

    Parameters
    ----------
    n_estimators : integer, optional (default=10)
        The number of trees in the forest.

    criterion : string, optional (default="mse")
        The function to measure the quality of a split. The only supported
        criterion is "mse" for the mean squared error.
        Note: this parameter is tree-specific.

    max_features : int, string or None, optional (default="auto")
        The number of features to consider when looking for the best split:
          - If "auto", then `max_features=sqrt(n_features)` on
            classification tasks and `max_features=n_features`
            on regression problems.
          - If "sqrt", then `max_features=sqrt(n_features)`.
          - If "log2", then `max_features=log2(n_features)`.
          - If None, then `max_features=n_features`.

        Note: this parameter is tree-specific.

    max_depth : integer or None, optional (default=None)
        The maximum depth of the tree. If None, then nodes are expanded until
        all leaves are pure or until all leaves contain less than
        min_samples_split samples.
        Note: this parameter is tree-specific.

    min_samples_split : integer, optional (default=2)
        The minimum number of samples required to split an internal node.
        Note: this parameter is tree-specific.

    min_samples_leaf : integer, optional (default=1)
        The minimum number of samples in newly created leaves.  A split is
        discarded if after the split, one of the leaves would contain less then
        ``min_samples_leaf`` samples.
        Note: this parameter is tree-specific.

    min_density : float, optional (default=0.1)
        This parameter controls a trade-off in an optimization heuristic. It
        controls the minimum density of the `sample_mask` (i.e. the
        fraction of samples in the mask). If the density falls below this
        threshold the mask is recomputed and the input data is packed
        which results in data copying.  If `min_density` equals to one,
        the partitions are always represented as copies of the original
        data. Otherwise, partitions are represented as bit masks (aka
        sample masks).
        Note: this parameter is tree-specific.

    bootstrap : boolean, optional (default=False)
        Whether bootstrap samples are used when building trees.
        Note: this parameter is tree-specific.

    compute_importances : boolean, optional (default=True)
        Whether feature importances are computed and stored into the
        ``feature_importances_`` attribute when calling fit.

    oob_score : bool
        Whether to use out-of-bag samples to estimate
        the generalization error.

    n_jobs : integer, optional (default=1)
        The number of jobs to run in parallel. If -1, then the number of jobs
        is set to the number of cores.

    random_state : int, RandomState instance or None, optional (default=None)
        If int, random_state is the seed used by the random number generator;
        If RandomState instance, random_state is the random number generator;
        If None, the random number generator is the RandomState instance used
        by `np.random`.

    verbose : int, optional (default=0)
        Controls the verbosity of the tree building process.

    Attributes
    ----------
    `estimators_`: list of DecisionTreeRegressor
        The collection of fitted sub-estimators.

    `feature_importances_` : array of shape = [n_features]
        The feature mportances (the higher, the more important the feature).

    `oob_score_` : float
        Score of the training dataset obtained using an out-of-bag estimate.

    `oob_prediction_` : array of shape = [n_samples]
        Prediction computed with out-of-bag estimate on the training set.

    References
    ----------

    .. [1] P. Geurts, D. Ernst., and L. Wehenkel, "Extremely randomized trees",
           Machine Learning, 63(1), 3-42, 2006.

    See also
    --------
    sklearn.tree.ExtraTreeRegressor: Base estimator for this ensemble.
    RandomForestRegressor: Ensemble regressor using trees with optimal splits.
    """
    def __init__(self,
                 n_estimators=10,
                 criterion="mse",
                 max_depth=None,
                 min_samples_split=2,
                 min_samples_leaf=1,
                 min_density=0.1,
                 max_features="auto",
                 bootstrap=False,
                 compute_importances=False,
                 oob_score=False,
                 n_jobs=1,
                 random_state=None,
                 verbose=0):
        super(ExtraTreesRegressor, self).__init__(
            base_estimator=ExtraTreeRegressor(),
            n_estimators=n_estimators,
            estimator_params=("criterion", "max_depth", "min_samples_split",
                              "min_samples_leaf", "min_density",
                              "max_features", "random_state"),
            bootstrap=bootstrap,
            compute_importances=compute_importances,
            oob_score=oob_score,
            n_jobs=n_jobs,
            random_state=random_state,
            verbose=verbose)

        self.criterion = criterion
        self.max_depth = max_depth
        self.min_samples_split = min_samples_split
        self.min_samples_leaf = min_samples_leaf
        self.min_density = min_density
        self.max_features = max_features


class RandomTreesEmbedding(BaseForest):
    """An ensemble of totally random trees.

    An unsupervised transformation of a dataset to a high-dimensional
    sparse representation. A datapoint is coded according to which leaf of
    each tree it is sorted into. Using a one-hot encoding of the leaves,
    this leads to a binary coding with as many ones as trees in the forest.

    The dimensionality of the resulting representation is approximately
    ``n_estimators * 2 ** max_depth``.

    Parameters
    ----------
    n_estimators : int
        Number of trees in the forest.

    max_depth : int
        Maximum depth of each tree.

    min_samples_split : integer, optional (default=2)
        The minimum number of samples required to split an internal node.
        Note: this parameter is tree-specific.

    min_samples_leaf : integer, optional (default=1)
        The minimum number of samples in newly created leaves.  A split is
        discarded if after the split, one of the leaves would contain less then
        ``min_samples_leaf`` samples.
        Note: this parameter is tree-specific.

    min_density : float, optional (default=0.1)
        This parameter controls a trade-off in an optimization heuristic. It
        controls the minimum density of the `sample_mask` (i.e. the
        fraction of samples in the mask). If the density falls below this
        threshold the mask is recomputed and the input data is packed
        which results in data copying.  If `min_density` equals to one,
        the partitions are always represented as copies of the original
        data. Otherwise, partitions are represented as bit masks (aka
        sample masks).

    n_jobs : integer, optional (default=1)
        The number of jobs to run in parallel. If -1, then the number of jobs
        is set to the number of cores.

    random_state : int, RandomState instance or None, optional (default=None)
        If int, random_state is the seed used by the random number generator;
        If RandomState instance, random_state is the random number generator;
        If None, the random number generator is the RandomState instance used
        by `np.random`.

    verbose : int, optional (default=0)
        Controls the verbosity of the tree building process.

    Attributes
    ----------
    `estimators_`: list of DecisionTreeClassifier
        The collection of fitted sub-estimators.

    References
    ----------
    .. [1] P. Geurts, D. Ernst., and L. Wehenkel, "Extremely randomized trees",
           Machine Learning, 63(1), 3-42, 2006.
    .. [2] Moosmann, F. and Triggs, B. and Jurie, F.  "Fast discriminative
           visual codebooks using randomized clustering forests"
           NIPS 2007

    """

    def __init__(self,
                 n_estimators=10,
                 max_depth=5,
                 min_samples_split=2,
                 min_samples_leaf=1,
                 min_density=0.1,
                 n_jobs=1,
                 random_state=None,
                 verbose=0):
        super(RandomTreesEmbedding, self).__init__(
            base_estimator=ExtraTreeRegressor(),
            n_estimators=n_estimators,
            estimator_params=("criterion", "max_depth", "min_samples_split",
                              "min_samples_leaf", "min_density",
                              "max_features", "random_state"),
            bootstrap=False,
            compute_importances=False,
            oob_score=False,
            n_jobs=n_jobs,
            random_state=random_state,
            verbose=verbose)

        self.criterion = 'mse'
        self.max_depth = max_depth
        self.min_samples_split = min_samples_split
        self.min_samples_leaf = min_samples_leaf
        self.min_density = min_density
        self.max_features = 1

    def fit(self, X, y=None):
        """Fit estimator.

        Parameters
        ----------
        X : array-like, shape=(n_samples, n_features)
            Input data used to build forests.
        """
        self.fit_transform(X, y)
        return self

    def fit_transform(self, X, y=None):
        """Fit estimator and transform dataset.

        Parameters
        ----------
        X : array-like, shape=(n_samples, n_features)
            Input data used to build forests.

        Returns
        -------
        X_transformed: sparse matrix, shape=(n_samples, n_out)
            Transformed dataset.
        """
        X = safe_asarray(X)
        rnd = check_random_state(self.random_state)
        y = rnd.uniform(size=X.shape[0])
        super(RandomTreesEmbedding, self).fit(X, y)
        self.one_hot_encoder_ = OneHotEncoder()
        return self.one_hot_encoder_.fit_transform(self.apply(X))

    def transform(self, X):
        """Transform dataset.

        Parameters
        ----------
        X : array-like, shape=(n_samples, n_features)
            Input data to be transformed.

        Returns
        -------
        X_transformed: sparse matrix, shape=(n_samples, n_out)
            Transformed dataset.
        """
        return self.one_hot_encoder_.transform(self.apply(X))<|MERGE_RESOLUTION|>--- conflicted
+++ resolved
@@ -560,18 +560,7 @@
             for i in xrange(n_jobs))
 
         # Reduce
-<<<<<<< HEAD
-        p = all_p[0]
-
-        for j in xrange(1, len(all_p)):
-            for k in xrange(self.n_outputs_):
-                p[k] += all_p[j][k]
-
-        for k in xrange(self.n_outputs_):
-            p[k] /= self.n_estimators
-=======
         proba = all_proba[0]
->>>>>>> 86e8b0d2
 
         if self.n_outputs_ == 1:
             for j in xrange(1, len(all_proba)):
